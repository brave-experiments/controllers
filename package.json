{
<<<<<<< HEAD
  "name": "@estebanmino/controllers",
  "version": "3.2.4",
=======
  "name": "@metamask/controllers",
  "version": "4.2.0",
>>>>>>> c6fcb223
  "description": "Collection of platform-agnostic modules for creating secure data models for cryptocurrency wallets",
  "license": "MIT",
  "files": [
    "dist/"
  ],
  "main": "./dist/index.js",
  "publishConfig": {
    "registry": "https://registry.npmjs.org/",
    "access": "public"
  },
  "scripts": {
    "prepublishOnly": "yarn build",
    "lint": "eslint --ext js,ts .",
    "test": "jest --coverage",
    "format": "prettier **/*.ts **/*.js --check --ignore-path=.gitignore",
    "format:fix": "prettier **/*.ts **/*.js --write --ignore-path=.gitignore",
    "build": "rm -rf dist && tsc",
    "build:watch": "yarn build && tsc -w",
    "build:link": "yarn build && cd dist && yarn link && rm -rf node_modules && cd ..",
    "doc": "typedoc src/ && touch docs/.nojekyll"
  },
  "homepage": "https://github.com/MetaMask/controllers#readme",
  "repository": {
    "type": "git",
    "url": "git+https://github.com/MetaMask/controllers.git"
  },
  "keywords": [
    "MetaMask",
    "Ethereum"
  ],
  "bugs": {
    "url": "https://github.com/MetaMask/controllers/issues"
  },
  "dependencies": {
    "await-semaphore": "^0.1.3",
    "bignumber.js": "^9.0.1",
    "eth-contract-metadata": "^1.11.0",
    "eth-ens-namehash": "^2.0.8",
    "eth-json-rpc-infura": "^5.1.0",
    "eth-keyring-controller": "^6.1.0",
    "eth-method-registry": "1.1.0",
    "eth-phishing-detect": "^1.1.13",
    "eth-query": "^2.1.2",
    "eth-rpc-errors": "^4.0.0",
    "eth-sig-util": "^3.0.0",
    "ethereumjs-util": "^6.1.0",
    "ethereumjs-wallet": "0.6.0",
    "ethjs-query": "^0.3.8",
    "human-standard-collectible-abi": "^1.0.2",
    "human-standard-token-abi": "^2.0.0",
    "isomorphic-fetch": "^3.0.0",
    "jsonschema": "^1.2.4",
    "nanoid": "^3.1.12",
    "single-call-balance-checker-abi": "^1.0.0",
    "uuid": "^3.3.2",
    "web3": "^0.20.7",
    "web3-provider-engine": "^16.0.1"
  },
  "devDependencies": {
    "@metamask/eslint-config": "^3.0.0",
    "@types/fetch-mock": "^7.3.1",
    "@types/jest": "^26.0.15",
    "@types/node": "^10.1.4",
    "@types/sinon": "^4.3.3",
    "@types/web3": "^1.0.6",
    "@typescript-eslint/eslint-plugin": "^4.1.0",
    "@typescript-eslint/parser": "^4.1.0",
    "eslint": "^6.8.0",
    "eslint-plugin-import": "^2.20.1",
    "eslint-plugin-jest": "^23.6.0",
    "ethjs-provider-http": "^0.1.6",
    "fetch-mock": "^9.10.7",
    "jest": "^26.4.2",
    "lint-staged": "^6.1.0",
    "prettier": "^2.1.1",
    "scrypt": "github:barrysteyn/node-scrypt#pull/144/head",
    "sinon": "^7.4.1",
    "ts-jest": "^26.3.0",
    "typedoc": "^0.15.0",
    "typescript": "^4.0.3"
  },
  "jest": {
    "moduleFileExtensions": [
      "js",
      "ts",
      "json",
      "node"
    ],
    "transform": {
      "^.+\\.tsx?$": "ts-jest"
    },
    "testMatch": [
      "**/*.test.ts",
      "**/*.test.js"
    ],
    "coveragePathIgnorePatterns": [
      "/node_modules/",
      "dist/BaseController*",
      "tests/"
    ],
    "coverageThreshold": {
      "global": {
        "branches": 100,
        "functions": 100,
        "lines": 100,
        "statements": 100
      }
    },
    "setupFiles": [
      "./tests/setupTests.ts"
    ]
  },
  "prettier": {
    "arrowParens": "always",
    "parser": "typescript",
    "printWidth": 120,
    "singleQuote": true,
    "trailingComma": "all"
  },
  "lint-staged": {
    "*.ts": [
      "prettier --ignore-path=.gitignore --write **/*.ts",
      "yarn lint",
      "git add"
    ]
  }
}<|MERGE_RESOLUTION|>--- conflicted
+++ resolved
@@ -1,11 +1,6 @@
 {
-<<<<<<< HEAD
   "name": "@estebanmino/controllers",
   "version": "3.2.4",
-=======
-  "name": "@metamask/controllers",
-  "version": "4.2.0",
->>>>>>> c6fcb223
   "description": "Collection of platform-agnostic modules for creating secure data models for cryptocurrency wallets",
   "license": "MIT",
   "files": [
